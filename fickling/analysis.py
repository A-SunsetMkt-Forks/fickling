import sys
from typing import Optional, Set, TextIO, Tuple

if sys.version_info < (3, 9):
    from astunparse import unparse
else:
    from ast import unparse

<<<<<<< HEAD
from .pickle import Pickled, Proto, Interpreter
=======
from .pickle import Interpreter, Pickled
>>>>>>> 097c7f39


def check_safety(
    pickled: Pickled, stdout: Optional[TextIO] = None, stderr: Optional[TextIO] = None
) -> bool:
    if stdout is None:
        stdout = sys.stdout
    if stderr is None:
        stderr = sys.stderr

    properties = pickled.properties
    likely_safe = True
    reported_shortened_code = set()

    def shorten_code(ast_node) -> Tuple[str, bool]:
        code = unparse(ast_node).strip()
        if len(code) > 32:
            cutoff = code.find("(")
            if code[cutoff] == "(":
                shortened_code = f"{code[:code.find('(')].strip()}(...)"
            else:
                shortened_code = code
        else:
            shortened_code = code
        was_already_reported = shortened_code in reported_shortened_code
        reported_shortened_code.add(shortened_code)
        return shortened_code, was_already_reported

    had_proto = False
    proto_versions: Set[int] = set()
    for i, opcode in enumerate(pickled):
        if isinstance(opcode, Proto):
            if had_proto:
                likely_safe = False
                if i == 2:
                    suffix = "rd"
                elif i == 1:
                    suffix = "nd"
                elif i == 0:
                    suffix = "st"
                else:
                    suffix = "th"
                if opcode.version in proto_versions:
                    stdout.write(f"The {i+1}{suffix} opcode is a duplicate PROTO, which is unusual and may be "
                                 f"indicative of a tampered pickle\n")
                else:
                    stdout.write(f"The {i+1}{suffix} opcode is a duplicate PROTO with a different version than "
                                 f"reported in the previous PROTO opcode, which is almost certainly a sign of a "
                                 f"tampered pickle\n")
            else:
                had_proto = True
            if opcode.version >= 2 and i > 0:
                likely_safe = False
                stdout.write(f"The protocol version is {opcode.version}, but the PROTO opcode is not the first "
                             f"opcode in the pickle, as required for versions 2 and later; this may be "
                             f"indicative of a tampered pickle\n")
            proto_versions.add(opcode.version)

    for node in pickled.non_standard_imports():
        likely_safe = False
        shortened, already_reported = shorten_code(node)
        if not already_reported:
            stdout.write(
                f"`{shortened}` imports a Python module that is not a part of "
                "the standard library; this can execute arbitrary code and is "
                "inherently unsafe\n"
            )
    overtly_bad_evals = []
    for node in properties.non_setstate_calls:
        if hasattr(node.func, "id") and node.func.id in properties.likely_safe_imports:
            # if the call is to a constructor of an object imported from the Python
            # standard library, it's probably okay
            continue
        likely_safe = False
        shortened, already_reported = shorten_code(node)
        if (
            shortened.startswith("eval(")
            or shortened.startswith("exec(")
            or shortened.startswith("compile(")
            or shortened.startswith("open(")
        ):
            # this is overtly bad, so record it and print it at the end
            overtly_bad_evals.append(shortened)
        elif not already_reported:
            stdout.write(
                f"Call to `{shortened}` can execute arbitrary code and is inherently unsafe\n"
            )
    for node in pickled.unsafe_imports():
        likely_safe = False
        shortened, _ = shorten_code(node)
        stdout.write(
            f"`{shortened}` is suspicious and indicative of an overtly malicious pickle file\n"
        )
    for overtly_bad_eval in overtly_bad_evals:
        stdout.write(
            f"Call to `{overtly_bad_eval}` is almost certainly evidence of a "
            "malicious pickle file\n"
        )
    interpreter = Interpreter(pickled)
    for varname, asmt in interpreter.unused_assignments().items():
        likely_safe = False
        shortened, _ = shorten_code(asmt.value)
        stderr.write(
            f"Variable `{varname}` is assigned value `{shortened}` but unused afterward; "
            f"this is suspicious and indicative of a malicious pickle file\n"
        )
    if likely_safe:
        stderr.write(
            "Warning: Fickling failed to detect any overtly unsafe code, but the pickle file may "
            "still be unsafe.\n\nDo not unpickle this file if it is from an untrusted source!\n"
        )
        return True
    else:
        return False<|MERGE_RESOLUTION|>--- conflicted
+++ resolved
@@ -6,11 +6,7 @@
 else:
     from ast import unparse
 
-<<<<<<< HEAD
 from .pickle import Pickled, Proto, Interpreter
-=======
-from .pickle import Interpreter, Pickled
->>>>>>> 097c7f39
 
 
 def check_safety(
@@ -54,19 +50,25 @@
                 else:
                     suffix = "th"
                 if opcode.version in proto_versions:
-                    stdout.write(f"The {i+1}{suffix} opcode is a duplicate PROTO, which is unusual and may be "
-                                 f"indicative of a tampered pickle\n")
+                    stdout.write(
+                        f"The {i+1}{suffix} opcode is a duplicate PROTO, which is unusual and may be "
+                        f"indicative of a tampered pickle\n"
+                    )
                 else:
-                    stdout.write(f"The {i+1}{suffix} opcode is a duplicate PROTO with a different version than "
-                                 f"reported in the previous PROTO opcode, which is almost certainly a sign of a "
-                                 f"tampered pickle\n")
+                    stdout.write(
+                        f"The {i+1}{suffix} opcode is a duplicate PROTO with a different version than "
+                        f"reported in the previous PROTO opcode, which is almost certainly a sign of a "
+                        f"tampered pickle\n"
+                    )
             else:
                 had_proto = True
             if opcode.version >= 2 and i > 0:
                 likely_safe = False
-                stdout.write(f"The protocol version is {opcode.version}, but the PROTO opcode is not the first "
-                             f"opcode in the pickle, as required for versions 2 and later; this may be "
-                             f"indicative of a tampered pickle\n")
+                stdout.write(
+                    f"The protocol version is {opcode.version}, but the PROTO opcode is not the first "
+                    f"opcode in the pickle, as required for versions 2 and later; this may be "
+                    f"indicative of a tampered pickle\n"
+                )
             proto_versions.add(opcode.version)
 
     for node in pickled.non_standard_imports():
